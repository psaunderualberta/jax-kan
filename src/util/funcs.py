--- conflicted
+++ resolved
@@ -35,7 +35,6 @@
     
     return jt.map(mix, a, b, is_leaf=lambda x: x is None)
 
-<<<<<<< HEAD
 
 def sample_mean_var(statistic, mu, p, count):
     """
@@ -46,7 +45,8 @@
     p = p + (statistic - mu) * (statistic - mu_bar)
     var = 1 if count < 2 else p / (count - 1)
     return mu_bar, var, count
-=======
+
+
 # the following utils were taken from this source code:
 # source: https://github.com/psaunderualberta/stream-jax/blob/main/src/util.py
 @eqx.filter_jit
@@ -200,5 +200,4 @@
             return model_arr
         return jnp.zeros_like(model_arr)
 
-    return jtu.tree_map(fun, model, is_leaf=is_none)
->>>>>>> 70b168d1
+    return jtu.tree_map(fun, model, is_leaf=is_none)